from enum import unique
import numpy as np
import pandas as pd
from .datawriter import DataWriter


class Epoch(DataWriter):
    def __init__(self, epochs: pd.DataFrame, metadata=None) -> None:
        super().__init__(metadata=metadata)

<<<<<<< HEAD
        self._check_epochs(epochs)
        epochs["label"] = epochs["label"].astype("str")
        self._data = epochs.sort_values(by=["start"])
        self.epochs = self._data.copy()
=======
        epochs = self._check_epochs(epochs)
        epochs.loc[:, "label"] = epochs["label"].astype("str")
        self._epochs = epochs.sort_values(by=["start"]).reset_index(drop=True)
>>>>>>> 987ed73b

    @property
    def starts(self):
        return self._epochs.start.values

    @property
    def stops(self):
        return self._epochs.stop.values

    @property
    def durations(self):
        return self.stops - self.starts

    @property
    def n_epochs(self):
        return len(self.starts)

    @property
    def labels(self):
        return self._epochs.label.values

    def set_labels(self, labels):
        self._epochs["label"] = labels
        return Epoch(epochs=self._epochs)

    @property
    def has_labels(self):
        return np.all(self._epochs["label"] != "")

    def __add__(self, epochs):
        assert isinstance(epochs, Epoch), "Can only add two core.Epoch objects"
        df1 = self._epochs[["start", "stop", "label"]]
        df2 = epochs._epochs[["start", "stop", "label"]]
        df_new = pd.concat([df1, df2]).reset_index(drop=True)
        return Epoch(epochs=df_new)

    def shift(self, dt):
        epochs = self._epochs.copy()
        epochs[["start", "stop"]] += dt
        return Epoch(epochs=epochs, metadata=self.metadata)

    def get_unique_labels(self):
        return np.unique(self.labels)

    def is_labels_unique(self):
        return len(np.unique(self.labels)) == len(self)

    def to_dataframe(self):
        df = self._epochs.copy()
        df["duration"] = self.durations
        return df

    def add_column(self, name: str, arr: np.ndarray):
        data = self.to_dataframe()
        data[name] = arr
        return Epoch(epochs=data, metadata=self.metadata)

    def add_dataframe(self, df: pd.DataFrame):
        assert isinstance(df, pd.DataFrame), "df should be a pandas dataframe"
        data = self.to_dataframe()
        data_new = pd.concat([data, df], axis=1)
        return Epoch(epochs=data_new, metadata=self.metadata)

    def _check_epochs(self, epochs):
        assert isinstance(epochs, pd.DataFrame)
        assert (
            pd.Series(["start", "stop", "label"]).isin(epochs.columns).all()
        ), "Epoch dataframe should at least have columns with names: start, stop, label"
        return epochs.copy()

    def __repr__(self) -> str:
        return f"{len(self.starts)} epochs\nSnippet: \n {self._epochs.head(5)}"

    def __str__(self) -> str:
        pass

    def __getitem__(self, i):

        if isinstance(i, str):
            data = self._epochs[self._epochs["label"] == i].copy()
        elif isinstance(i, int):
            data = self._epochs.iloc[[i]].copy()
        else:
            data = self._epochs.iloc[i].copy()

        return Epoch(epochs=data.reset_index(drop=True))

    def __len__(self):
        return self.n_epochs

    def time_slice(self, t_start, t_stop):
        # TODO time_slice should also include partial epochs
        # falling in between the timepoints
        df = self.to_dataframe()
        df = df[(df["start"] > t_start) & (df["start"] < t_stop)].reset_index(drop=True)
        return Epoch(df)

    def duration_slice(self, min_dur=None, max_dur=None):
        """return epochs that have durations between given thresholds

        Parameters
        ----------
        min_dur : float, optional
            minimum duration in seconds, by default None
        max_dur : float, optional
            maximum duration in seconds, by default None,

        Returns
        -------
        epoch
            epochs with durations between min_dur and max_dur
        """
        durations = self.durations
        if min_dur is None:
            min_dur = np.min(durations)
        if max_dur is None:
            max_dur = np.max(durations)

        return self[(durations >= min_dur) & (durations <= max_dur)]

    def label_slice(self, label):
        assert isinstance(label, str), "label must be string"
        df = self._epochs[self._epochs["label"] == label].reset_index(drop=True)
        return Epoch(epochs=df)

    @staticmethod
    def from_array(starts, stops, labels=None):
        df = pd.DataFrame({"start": starts, "stop": stops, "label": labels})
        return Epoch(epochs=df)

    @staticmethod
    def from_logical_array(arr):
        pass

    @staticmethod
    def from_string_array(arr, dt: float = 1.0, t: np.array = None):
        """Convert a string array of type ['A','A','B','C','C'] to epochs
        Parameters
        ----------
        arr : np.array
            array of strings
        dt : float
            sampling time of arr, by default 1 second
        t : np.array
            time array of same length as arr giving corresponding time in seconds, if provided it overrides dt
        """
        unique_labels = np.unique(arr)
        pad = lambda x: np.pad(x, (1, 1), "constant", constant_values=(0, 0))

        starts, stops, labels = [], [], []
        for l in unique_labels:

            l_transition = np.diff(pad(np.where(arr == l, 1, 0)))
            l_start = np.where(l_transition == 1)[0]
            l_stop = np.where(l_transition == -1)[0]

            starts.append(l_start)
            stops.append(l_stop)
            labels.extend([l] * len(l_start))

        starts = np.concatenate(starts)
        stops = np.concatenate(stops)

        # padding correction
        stops[stops == len(arr)] = len(arr) - 1

        if t is not None:
            assert len(t) == len(arr), "time length should be same as input array"
            starts = t[starts]
            stops = t[stops]
        else:
            starts = starts * dt
            stops = stops * dt

        return Epoch.from_array(starts, stops, labels)

    @staticmethod
    def from_file(f):
        d = DataWriter.from_file(f)
        if d is not None:
            return Epoch.from_dict(d)
        else:
            return None

    @property
    def is_overlapping(self):
        starts = self.starts
        stops = self.stops

        return np.all((starts[1:] - stops[:-1]) < 0)

    def itertuples(self):
        return self.to_dataframe().itertuples()

    def fill_blank(self, method="from_left"):

        ep_starts = self.starts
        ep_stops = self.stops
        ep_durations = self.durations
        ep_labels = self.labels

        mask = (ep_starts[:-1] + ep_durations[:-1]) < ep_starts[1:]
        (inds,) = np.nonzero(mask)

        if method == "from_left":
            for ind in inds:
                ep_durations[ind] = ep_starts[ind + 1] - ep_starts[ind]

        elif method == "from_right":
            for ind in inds:
                gap = ep_starts[ind + 1] - (ep_starts[ind] + ep_durations[ind])
                ep_starts[ind + 1] -= gap
                ep_durations[ind + 1] += gap

        elif method == "from_nearest":
            for ind in inds:
                gap = ep_starts[ind + 1] - (ep_starts[ind] + ep_durations[ind])
                ep_durations[ind] += gap / 2.0
                ep_starts[ind + 1] -= gap / 2.0
                ep_durations[ind + 1] += gap / 2.0

        # self.epochs["start"] = ep_starts
        # self.epochs["stop"] = ep_starts + ep_durations
        # self.epochs["duration"] = ep_durations

        return self.from_array(
            starts=ep_starts, stops=ep_starts + ep_durations, labels=ep_labels
        )

    def delete_in_between(self, t1, t2):

        epochs_df = self.to_dataframe()[["start", "stop", "label"]]
        # delete epochs if they are within t1, t2
        epochs_df = epochs_df[~((epochs_df["start"] >= t1) & (epochs_df["stop"] <= t2))]

        # truncate stop if start is less than t1 but stop is within t1,t2
        epochs_df.loc[
            (epochs_df["start"] < t1)
            & (t1 < epochs_df["stop"])
            & (epochs_df["stop"] <= t2),
            "stop",
        ] = t1

        # truncate start if stop is greater than t2 but start is within t1,t2
        epochs_df.loc[
            (epochs_df["start"] > t1)
            & (epochs_df["start"] <= t2)
            & (epochs_df["stop"] > t2),
            "start",
        ] = t2

        # if epoch starts before and ends after range,
        flank_start = epochs_df[
            (epochs_df["start"] < t1) & (epochs_df["stop"] > t2)
        ].copy()
        flank_start["stop"] = t1
        flank_stop = epochs_df[
            (epochs_df["start"] < t1) & (epochs_df["stop"] > t2)
        ].copy()
        flank_stop["start"] = t2
        epochs_df = epochs_df[~((epochs_df["start"] < t1) & (epochs_df["stop"] > t2))]
        epochs_df = pd.concat([epochs_df, flank_start, flank_stop], ignore_index=True)
        return Epoch(epochs_df)

    def get_proportion_by_label(self, t_start=None, t_stop=None):

        if t_start is None:
            t_start = self.starts[0]
        if t_stop is None:
            t_stop = self.stops[-1]

        duration = t_stop - t_start

        ep = self._epochs.copy()
        ep = ep[(ep.stop > t_start) & (ep.start < t_stop)].reset_index(drop=True)

        if ep["start"].iloc[0] < t_start:
            ep.at[0, "start"] = t_start

        if ep["stop"].iloc[-1] > t_stop:
            ep.at[ep.index[-1], "stop"] = t_stop

        ep["duration"] = ep.stop - ep.start

        ep_group = ep.groupby("label").sum().duration / duration

        label_proportion = {}
        for label in self.get_unique_labels():
            label_proportion[label] = 0.0

        for state in ep_group.index.values:
            label_proportion[state] = ep_group[state]

        return label_proportion

    def count(self, t_start=None, t_stop=None, binsize=300):

        if t_start is None:
            t_start = 0

        if t_stop is None:
            t_stop = np.max(self.stops)

        mid_times = self.starts + self.durations / 2
        bins = np.arange(t_start, t_stop + binsize, binsize)
        return np.histogram(mid_times, bins=bins)[0]

    def as_array(self):
        """Returns starts and stops as 2d numpy array"""
        return self.to_dataframe()[["start", "stop"]].to_numpy()

    def flatten(self):
        """Returns 1d numpy array of alternating starts and stops
        NOTE: returned array is monotonically increasing only if epochs are non-overlapping
        """
        return self.as_array().flatten("C")<|MERGE_RESOLUTION|>--- conflicted
+++ resolved
@@ -8,16 +8,10 @@
     def __init__(self, epochs: pd.DataFrame, metadata=None) -> None:
         super().__init__(metadata=metadata)
 
-<<<<<<< HEAD
-        self._check_epochs(epochs)
-        epochs["label"] = epochs["label"].astype("str")
-        self._data = epochs.sort_values(by=["start"])
-        self.epochs = self._data.copy()
-=======
         epochs = self._check_epochs(epochs)
         epochs.loc[:, "label"] = epochs["label"].astype("str")
         self._epochs = epochs.sort_values(by=["start"]).reset_index(drop=True)
->>>>>>> 987ed73b
+        self.epochs = self._data.copy()
 
     @property
     def starts(self):
