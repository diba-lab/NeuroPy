--- conflicted
+++ resolved
@@ -7,11 +7,7 @@
 
 
 def plot_epochs(
-<<<<<<< HEAD
-    epochs: Epoch, labels_order=None, colors="Set3", alpha=1, collapsed=False, colorby="label", ax=None
-=======
     ax, epochs: Epoch, ymin=0.5, ymax=0.55, color="Set3", style="step_blocks"
->>>>>>> 89853d88
 ):
     """Plots epochs on a given axis, with different style of plotting
 
@@ -25,89 +21,22 @@
         [description], by default 0.5
     ymax : float, optional
         [description], by default 0.55
-    color : str or dict, optional
-        [description], by default "gray", if dict = {"value1": color, "value2": color2}
-        where value1, value2, ... are values in the column defined by colorby param
-    colorby: str, column in epochs to map colors to
-    collapsed:
+    color : str, optional
+        [description], by default "gray"
 
     Returns
     -------
     [type]
         [description]
     """
-<<<<<<< HEAD
-    if isinstance(epochs, pd.DataFrame):
-        epochs = Epoch(epochs)
-
-    # assert isinstance(epochs, Epoch), "epochs must be neuropy.Epoch object"
-
-    n_epochs = epochs.n_epochs
-
-    if isinstance(colors, str):
-        try:
-            cmap = mpl.cm.get_cmap(colors)
-            colors = [cmap(i / n_epochs) for i in range(n_epochs)]
-        except:
-            colors = [colors] * n_epochs
-    elif isinstance(colors, dict):
-        # Define colors, sending those not in the colors dict to white
-        colors = [colors[label] if label in colors.keys() else "#ffffff" for label in epochs.to_dataframe()[colorby]]
-
-    if epochs.has_labels or (len(epochs.to_dataframe().label) > 1):
-        labels = epochs.labels
-        # unique_labels = np.unique(epochs.labels)
-        unique_labels = epochs.to_dataframe().label.unique()
-        n_labels = len(unique_labels)
-
-        # Update to order labels correctly
-        if labels_order is not None:
-            # assert np.array_equal(
-            #     np.sort(labels_order), np.sort(unique_labels)
-            # ), "labels_order does not match with epochs labels"
-
-            # Make sure all labels are in labels_order
-
-            # This code might be necessary, keep for potential debugging
-            # if np.array_equal(np.sort(labels_order), np.sort(unique_labels)) or \
-            #         np.all([label in labels_order for label in unique_labels]):
-            if np.all([label in labels_order for label in unique_labels]):
-                unique_labels = labels_order
-                n_labels = len(unique_labels)
-            else:
-                assert False, "labels_order does not match with epochs labels"
-
-        dh = 1 if collapsed else 1 / n_labels
-        y_min = np.zeros(len(epochs))
-        if not collapsed:
-            for i, l in enumerate(unique_labels):
-                y_min[labels == l] = i * dh
-    else:
-        dh = 1
-        y_min = np.zeros(len(epochs))
-
-    if ax is None:
-        _, ax = plt.subplots()
-
-=======
     delta = 0
     n_epochs = epochs.n_epochs
     cmap = mpl.cm.get_cmap(color)
 
->>>>>>> 89853d88
     for i, epoch in enumerate(epochs.to_dataframe().itertuples()):
         ax.axvspan(
             epoch.start,
             epoch.stop,
-<<<<<<< HEAD
-            y_min[i],
-            y_min[  i] + dh,
-            facecolor=colors[i],
-            edgecolor=None,
-            alpha=alpha,
-        )
-        ax.set_ylim([0, 1])
-=======
             ymin + delta,
             ymax + delta,
             color=cmap(i / n_epochs),
@@ -120,7 +49,6 @@
         #     transform=ax.get_yaxis_transform(),
         # )
         delta = delta + 0.07
->>>>>>> 89853d88
 
     return ax
 
