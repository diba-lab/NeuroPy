from __future__ import annotations # otherwise have to do type like 'Ratemap'
import logging
module_logger = logging.getLogger('com.PhoHale.neuropy') # create logger

import enum
from ipywidgets import widgets
from matplotlib.colors import Normalize
from matplotlib.gridspec import GridSpec
import matplotlib.pyplot as plt
import numpy as np
from mpl_toolkits.axes_grid1 import ImageGrid
from matplotlib.patheffects import withStroke # used in plot_ratemap_1D

# from https://www.stefaanlippens.net/circular-imports-type-hints-python.html to avoid circular import issues
# also you must add the following line to the beginning of this file:
#   from __future__ import annotations # otherwise have to do type like 'Ratemap'
#
from typing import TYPE_CHECKING
from neuropy.core.neuron_identities import PlotStringBrevityModeEnum
if TYPE_CHECKING:
    from neuropy.core.neuron_identities import NeuronExtendedIdentity
    from neuropy.core.ratemap import Ratemap
    
from neuropy.utils import mathutil
from neuropy.utils.misc import RowColTuple, safe_item
from neuropy.utils.colors_util import get_neuron_colors
from neuropy.utils.matplotlib_helpers import build_or_reuse_figure, perform_update_title_subtitle, _build_variable_max_value_label, add_inner_title, enumTuningMap2DPlotMode, _build_square_checkerboard_image, enumTuningMap2DPlotVariables, _determine_best_placefield_2D_layout, _scale_current_placefield_to_acceptable_range, _build_neuron_identity_label 
from neuropy.utils.debug_helpers import safely_accepts_kwargs
from .figure import Fig


<<<<<<< HEAD
def plot_ratemap(
    ratemap: core.Ratemap,
    normalize_xbin=False,
    ax=None,
    pad=2,
    normalize_tuning_curve=False,
    cross_norm=None,
    sortby=None,
    cmap="tab20b",
):
=======
def _add_points_to_plot(curr_ax, overlay_points, plot_opts=None, scatter_opts=None):
    """ Adds the overlay points to the image plot with the specified axis. 
    
    Usage:
        spike_overlay_points, spike_overlay_sc = _add_points_to_plot(curr_ax, spike_overlay_spikes[neuron_IDX], plot_opts={'markersize': 2, 'marker': ',', 'markeredgecolor': 'red', 'linestyle': 'none', 'markerfacecolor': 'red', 'alpha': 0.1, 'label': 'spike_overlay_points'},
                                                                             scatter_opts={'s': 2, 'c': 'white', 'alpha': 0.1, 'marker': ',', 'label': 'spike_overlay_sc'})
        
    """
    if plot_opts is None:
        plot_opts = {}
    if scatter_opts is None:
        scatter_opts = {}
        
    spike_overlay_points = curr_ax.plot(overlay_points[0], overlay_points[1], **({'markersize': 2, 'marker': ',', 'markeredgecolor': 'red', 'linestyle': 'none', 'markerfacecolor': 'red', 'alpha': 0.1, 'label': 'UNKNOWN_overlay_points'} | plot_opts))                
    spike_overlay_sc = curr_ax.scatter(overlay_points[0], overlay_points[1], **({'s': 2, 'c': 'white', 'alpha': 0.1, 'marker': ',', 'label': 'UNKNOWN_overlay_sc'} | scatter_opts))
    return spike_overlay_points, spike_overlay_sc

class BackgroundRenderingOptions(enum.Enum):
    PATTERN_CHECKERBOARD = 1
    SOLID_COLOR = 2
    EMPTY = 3

def _help_plot_ratemap_neuronIDs(ratemap: Ratemap, included_unit_indicies=None, included_unit_neuron_IDs=None, plot_variable: enumTuningMap2DPlotVariables=enumTuningMap2DPlotVariables.TUNING_MAPS, debug_print=False):
    """ Builds shared neuron_IDs
    Factored out of `plot_ratemap_2D(...) on 2022-11-22. 
    Usage:
        active_maps, title_substring, included_unit_indicies = _help_plot_ratemap_neuronIDs(ratemap, included_unit_indicies=included_unit_indicies, included_unit_neuron_IDs=included_unit_neuron_IDs, plot_variable=plot_variable, debug_print=debug_print)
    """
    ## Brought in from display_all_pf_2D_pyqtgraph_binned_image_rendering:
    if included_unit_neuron_IDs is not None:
        ### included_unit_neuron_IDs is used to specify a list of aclu values to display the ratemap for, and aclu values can be provided in `included_unit_neuron_IDs` THAT DO NOT EXIST for this ratemap.
            # this is so that a shared list of aclus can be provided to two different plot calls (like long and short plots) and the rows and order will be standardized between the two.
        assert included_unit_indicies is None, f"When included_unit_neuron_IDs is specified (for shared mode) `included_unit_indicies` is unused and overwritten so should not be provided!"
        if debug_print:
            print(f'included_unit_neuron_IDs: {included_unit_neuron_IDs}')
        if not isinstance(included_unit_neuron_IDs, np.ndarray):
            included_unit_neuron_IDs = np.array(included_unit_neuron_IDs) # convert to np.array if needed

        n_neurons = np.size(included_unit_neuron_IDs)
        if debug_print:
            print(f'\t n_neurons: {n_neurons}')

        shared_IDXs_map = [safe_item(np.squeeze(np.argwhere(aclu == ratemap.neuron_ids)), default=None) for aclu in included_unit_neuron_IDs] # [0, 1, None, 2, 3, 4, 5, None, 6, 7, 8, None, 9, 10, 11, 12, 13, 14, 15, 16, 17, 18, 19, 20, 21, 22, 23, 24, 25, 26, 27, 28, 29, 30, 31, 32, 33, 34, 35, 36, 37, 38, 39, 40, 41, 42, 43, 44, 45, 46, 47, 48, 49, 50, 51, 52, 53, 54, 55, 56, 57, 58, 59, 60, 61, 62, 63, 64, 65, 66]

        if plot_variable.name is enumTuningMap2DPlotVariables.TUNING_MAPS.name:
            active_maps = ratemap.tuning_curves
            title_substring = 'Placemaps'
        elif plot_variable.name == enumTuningMap2DPlotVariables.SPIKES_MAPS.name:
            active_maps = ratemap.spikes_maps
            title_substring = 'Spikes Maps'
        else:
            raise ValueError

        ## Non-pre-build method where shared_IDXs_map is directly passed as included_unit_indicies so it's returned in the main loop:
        included_unit_indicies = shared_IDXs_map
        
    else:
        ## normal (non-shared mode)
        shared_IDXs_map = None
        active_maps = None

        if included_unit_indicies is None:
            included_unit_indicies = np.arange(ratemap.n_neurons) # include all unless otherwise specified
        
        ## Get Data to plot:
        if plot_variable.name is enumTuningMap2DPlotVariables.TUNING_MAPS.name:
            active_maps = ratemap.tuning_curves[included_unit_indicies]
            title_substring = 'Placemaps'
        elif plot_variable.name == enumTuningMap2DPlotVariables.SPIKES_MAPS.name:
            active_maps = ratemap.spikes_maps[included_unit_indicies]
            title_substring = 'Spikes Maps'
        else:
            raise ValueError

    if debug_print:
        print(f'included_unit_indicies.shape: {np.shape(included_unit_indicies)}, type: {type(included_unit_indicies)}') # included_unit_indicies.shape: (69,), type: <class 'list'>
        print(f'active_maps.shape: {np.shape(active_maps)}, type: {type(active_maps)}') # _local_active_maps.shape: (70, 63, 16), type: <class 'numpy.ndarray'>
            
    return active_maps, title_substring, included_unit_indicies #, shared_IDXs_map



def _plot_single_tuning_map_2D(xbin, ybin, pfmap, occupancy, final_title_str=None, drop_below_threshold: float=0.0000001,
                              plot_mode: enumTuningMap2DPlotMode=None, ax=None, brev_mode=PlotStringBrevityModeEnum.CONCISE, max_value_formatter=None, use_special_overlayed_title:bool=True, bg_rendering_mode=BackgroundRenderingOptions.PATTERN_CHECKERBOARD):
    """Plots a single tuning curve Heatmap using matplotlib

    Args:
        xbin ([type]): [description]
        ybin ([type]): [description]
        pfmap ([type]): [description]
        occupancy ([type]): [description]
        drop_below_threshold (float, optional): [description]. Defaults to 0.0000001.
        ax ([type], optional): [description]. Defaults to None.

    Returns:
        [type]: [description]
    """
    if plot_mode is None:
        plot_mode = enumTuningMap2DPlotMode.IMSHOW
    assert plot_mode is enumTuningMap2DPlotMode.IMSHOW, f"Plot mode should not be specified to anything other than None or enumTuningMap2DPlotMode.IMSHOW as of 2022-08-15 but value was: {plot_mode}"
    
    # use_special_overlayed_title = True
    
    # use_alpha_by_occupancy = False # Only supported in IMSHOW mode
    use_alpha_by_occupancy = False # Only supported in IMSHOW mode

    if ax is None:
        ax = plt.gca()
            
    curr_pfmap = _scale_current_placefield_to_acceptable_range(pfmap, occupancy=occupancy, drop_below_threshold=drop_below_threshold)     
    
    ## Seems to work:
    curr_pfmap = np.rot90(curr_pfmap, k=-1)
    curr_pfmap = np.fliplr(curr_pfmap)
        
    # # curr_pfmap = curr_pfmap / np.nanmax(curr_pfmap) # for when the pfmap already had its transpose taken

    """ https://matplotlib.org/stable/tutorials/intermediate/imshow_extent.html """
    """ TODO: Use the brightness to reflect the confidence in the outcome. Could also use opacity. """
    # mesh_X, mesh_Y = np.meshgrid(xbin, ybin)
    xmin, xmax, ymin, ymax = (xbin[0], xbin[-1], ybin[0], ybin[-1])
    # The extent keyword arguments controls the bounding box in data coordinates that the image will fill specified as (left, right, bottom, top) in data coordinates, the origin keyword argument controls how the image fills that bounding box, and the orientation in the final rendered image is also affected by the axes limits.
    extent = (xmin, xmax, ymin, ymax)
    # vmax = np.abs(curr_pfmap).max()
            
    imshow_shared_kwargs = {
        'origin': 'lower',
        'extent': extent,
    }
    
    main_plot_kwargs = imshow_shared_kwargs | {
        # 'vmax': vmax,
        'vmin': 0,
        'cmap': 'jet',
    }
    
    if use_alpha_by_occupancy:
        # alphas = np.ones(curr_pfmap.shape)
        # alphas[:, :] = np.linspace(1, 0, curr_pfmap.shape[1]) # Test, blend transparency linearly
        # Normalize:
        # Create an alpha channel based on weight values
        # Any value whose absolute value is > .0001 will have zero transparency
        alphas = Normalize(clip=True)(np.abs(occupancy))
        # alphas = Normalize(0, .3, clip=True)(np.abs(occupancy))
        # alphas = np.clip(alphas, .4, 1)  # alpha value clipped at the bottom at .4
        main_plot_kwargs['alpha'] = alphas
        pass
    else:
        main_plot_kwargs['alpha'] = None
    
    ## Determine which background graphics to use:    
    if isinstance(bg_rendering_mode, str):
        background_rendering_mode_name = bg_rendering_mode # Already a string.
    else:
        # Otherwise assume it's the enum type and get its .name property
        background_rendering_mode_name = bg_rendering_mode.name

    if background_rendering_mode_name == BackgroundRenderingOptions.PATTERN_CHECKERBOARD.name:
        # Grey checkerboard background:
        # background_chessboard = np.add.outer(range(8), range(8)) % 2  # chessboard
        background_chessboard = _build_square_checkerboard_image(extent, num_checkerboard_squares_short_axis=8)
        bg_im = ax.imshow(background_chessboard, cmap=plt.cm.gray, alpha=0.25, interpolation='nearest', **imshow_shared_kwargs, label='background_image')
    elif background_rendering_mode_name == BackgroundRenderingOptions.SOLID_COLOR.name:
        # We'll also create a black background into which the pixels will fade
        background_black = np.full((*curr_pfmap.shape, 3), 0, dtype=np.uint8)
        bg_im = ax.imshow(background_black, **imshow_shared_kwargs, label='background_image')
    else:
        # No added background image
        bg_im = None
    
    im = ax.imshow(curr_pfmap, **main_plot_kwargs, label='main_image')
    ax.axis("off")
        
    ## Labeling:
    if final_title_str is None:
        final_title_str = 'ERR'

    if use_special_overlayed_title:
        title_anchored_text = add_inner_title(ax, final_title_str, loc='upper center', strokewidth=2, stroke_foreground='k', text_foreground='w') # loc = 'upper right', 'upper left', 'lower left', 'lower right', 'right', 'center left', 'center right', 'lower center', 'upper center', 'center'
        title_anchored_text.patch.set_ec("none")
        # t.patch.set_alpha(0.5)
    else:
        # conventional way:
        ax.set_title(final_title_str) # f"Cell {ratemap.neuron_ids[cell]} - {ratemap.get_extended_neuron_id_string(neuron_i=cell)} \n{round(np.nanmax(pfmap),2)} Hz"
        title_anchored_text = None
    # always
    ax.set_label(final_title_str)
    return im, title_anchored_text
    
# all extracted from the 2D figures
@safely_accepts_kwargs
def plot_ratemap_2D(ratemap: Ratemap, computation_config=None, included_unit_indicies=None, included_unit_neuron_IDs=None, subplots:RowColTuple=(40, 3), fig_column_width:float=8.0, fig_row_height:float=1.0, resolution_multiplier:float=1.0, max_screen_figure_size=(None, None), fignum=1, fig=None,
     enable_spike_overlay=False, spike_overlay_spikes=None, extended_overlay_points_datasource_dicts=None, drop_below_threshold: float=0.0000001, brev_mode: PlotStringBrevityModeEnum=PlotStringBrevityModeEnum.CONCISE, plot_variable: enumTuningMap2DPlotVariables=enumTuningMap2DPlotVariables.TUNING_MAPS, plot_mode: enumTuningMap2DPlotMode=None, bg_rendering_mode=BackgroundRenderingOptions.PATTERN_CHECKERBOARD, use_special_overlayed_title=True, missing_aclu_string_formatter=None, debug_print=False):
    """Plots heatmaps of placefields with peak firing rate
    
    Internally calls plot_single_tuning_map_2D(...) for each individual ratemap (regardless of the plot_mode)
    
    Parameters
    ----------
    speed_thresh : bool, optional
        [description], by default False
    subplots : tuple, optional
        number of cells within each figure window. If cells exceed the number of subplots, then cells are plotted in successive figure windows of same size, by default (10, 8)
    fignum : int, optional
        figure number to start from, by default None
    fig_subplotsize: tuple, optional
        fig_subplotsize: the size of a single subplot. used to compute the figure size
        
        
    spike_overlay_spikes: a 
    
    extended_overlay_points_datasource_dicts: a general dict of additional overlay point datasources to potentially add to the images. Each is passed to _add_points_to_plot(...)
        TODO: NOTE: currently the subplot the points are plotted on is determined by getting: `a_datasource['points_data'][neuron_IDX]`, meaning the assumption is that each datasource has one xy point to draw for every neuron. Obviously it would be better if multiple points could be provided for each neuron, so really the datasource should be re-speced to have a function that takes the neuron_id and returns the desired values (kinda like a datasource of datasources, or maybe a dataframe that it filters to get the points, that might be more 'flat' of a design. 
        
        Example:
            # overlay_points data
            peaks_overlay_points_data_dict = dict(is_enabled=True, points_data=peak_xy_points_pos_list, plot_opts={'markersize': 28, 'marker': '*', 'markeredgecolor': 'grey', 'linestyle': 'none', 'markerfacecolor': 'white', 'alpha': 0.9, 'label': 'peaks_overlay_points'},
                                                                                        scatter_opts={'s': 28, 'c': 'white', 'alpha': 0.9, 'marker': '*', 'label': 'peaks_overlay_sc'}, plots={})

            extended_overlay_points_datasource_dicts = {'peaks_overlay_points': peaks_overlay_points_data_dict}

    
    
    # TODO: maybe add a fig property: an explicit figure to use instead of fignum
    
    
    TODO: Cleaning up with  grid_layout_mode == 'imagegrid'
    plot_mode == 


    Returns:
            active_graphics_obj_dict[curr_neuron_ID] = {'axs': [curr_ax], 'image': curr_im, 'title_obj': curr_title_anchored_text}
    """
    # last_figure_subplots_same_layout = False
    last_figure_subplots_same_layout = True
    # missing_aclu_string_formatter: a lambda function that takes the current aclu string and returns a modified string that reflects that this aclu value is missing from the current result (e.g. missing_aclu_string_formatter('3') -> '3 <shared>')
    if missing_aclu_string_formatter is None:
        # missing_aclu_string_formatter = lambda curr_extended_id_string: f'{curr_extended_id_string} <shared>'
        missing_aclu_string_formatter = lambda curr_extended_id_string: f'{curr_extended_id_string}-'

    active_maps, title_substring, included_unit_indicies = _help_plot_ratemap_neuronIDs(ratemap, included_unit_indicies=included_unit_indicies, included_unit_neuron_IDs=included_unit_neuron_IDs, plot_variable=plot_variable, debug_print=debug_print)

    # ==================================================================================================================== #

    # Build the formatter for rendering the max values such as the peak firing rate or max spike counts:
    if brev_mode.should_show_firing_rate_label:
        max_value_formatter = _build_variable_max_value_label(plot_variable=plot_variable)
    else:
        max_value_formatter = None

    ## BEGIN FACTORING OUT:
    ## NEW COMBINED METHOD, COMPUTES ALL PAGES AT ONCE:
    if resolution_multiplier is None:
        resolution_multiplier = 1.0
    nfigures, num_pages, included_combined_indicies_pages, page_grid_sizes, data_aspect_ratio, page_figure_sizes = _determine_best_placefield_2D_layout(xbin=ratemap.xbin, ybin=ratemap.ybin, included_unit_indicies=included_unit_indicies, subplots=subplots, fig_column_width=fig_column_width, fig_row_height=fig_row_height, resolution_multiplier=resolution_multiplier, max_screen_figure_size=max_screen_figure_size, last_figure_subplots_same_layout=last_figure_subplots_same_layout, debug_print=debug_print)
    
    if fignum is None:
        if f := plt.get_fignums():
            fignum = f[-1] + 1
        else:
            fignum = 1

    figures, page_gs, graphics_obj_dicts = [], [], []
    for fig_ind in range(nfigures):
        # Dynamic Figure Sizing: 
        curr_fig_page_grid_size = page_grid_sizes[fig_ind]
        active_figure_size = page_figure_sizes[fig_ind]
        
        ## Figure Setup:
        fig = build_or_reuse_figure(fignum=fignum, fig=fig, fig_idx=fig_ind, figsize=active_figure_size, dpi=None, clear=True, tight_layout=False)

        ## Configure Colorbar options:
        ### curr_cbar_mode: 'each', 'one', None
        # curr_cbar_mode = 'each'
        curr_cbar_mode = None
        
        # grid_rect = (0.01, 0.05, 0.98, 0.9) # (left, bottom, width, height) 
        grid_rect = 111
        grid = ImageGrid(fig, grid_rect,  # similar to subplot(211)
                nrows_ncols=(curr_fig_page_grid_size.num_rows, curr_fig_page_grid_size.num_columns),
                axes_pad=0.05,
                label_mode="1",
                share_all=True,
                aspect=True,
                cbar_location="top",
                cbar_mode=curr_cbar_mode,
                cbar_size="7%",
                cbar_pad="1%",
                )
        
        page_gs.append(grid)
            
        title_string = f'2D Placemaps {title_substring} ({len(ratemap.neuron_ids)} good cells)'
        
        if computation_config is not None:
            if computation_config.speed_thresh is not None:
                title_string = f'{title_string} (speed_threshold = {str(computation_config.speed_thresh)})'
            
        fig.suptitle(title_string)
        figures.append(fig)
        graphics_obj_dicts.append({}) # New empty dict

    # New page-based version:
    for page_idx in np.arange(num_pages):
        if debug_print:
            print(f'page_idx: {page_idx}')
        
        active_page_grid = page_gs[page_idx]
        active_graphics_obj_dict = graphics_obj_dicts[page_idx]
        # print(f'active_page_grid: {active_page_grid}')
            
        for (a_linear_index, curr_row, curr_col, curr_included_unit_index) in included_combined_indicies_pages[page_idx]:
            # Need to convert to page specific:
            curr_page_relative_linear_index = np.mod(a_linear_index, int(page_grid_sizes[page_idx].num_rows * page_grid_sizes[page_idx].num_columns))
            curr_page_relative_row = np.mod(curr_row, page_grid_sizes[page_idx].num_rows)
            curr_page_relative_col = np.mod(curr_col, page_grid_sizes[page_idx].num_columns)
            # print(f'a_linear_index: {a_linear_index}, curr_page_relative_linear_index: {curr_page_relative_linear_index}, curr_row: {curr_row}, curr_col: {curr_col}, curr_page_relative_row: {curr_page_relative_row}, curr_page_relative_col: {curr_page_relative_col}, curr_included_unit_index: {curr_included_unit_index}')
           
            if curr_included_unit_index is not None:
                # valid neuron ID, access like normal
                pfmap = active_maps[curr_included_unit_index]
                # normal (non-shared mode)
                curr_ratemap_relative_neuron_IDX = curr_included_unit_index
                curr_neuron_ID = ratemap.neuron_ids[curr_ratemap_relative_neuron_IDX]
                
                ## Labeling:
                formatted_max_value_string = None
                if brev_mode.should_show_firing_rate_label:
                    assert max_value_formatter is not None
                    ## NOTE: must set max_value_formatter on the pfmap BEFORE the `_scale_current_placefield_to_acceptable_range` is called to have it show accurate labels!
                    formatted_max_value_string = max_value_formatter(np.nanmax(pfmap))
                    
                final_title_str = _build_neuron_identity_label(neuron_extended_id=ratemap.neuron_extended_ids[curr_ratemap_relative_neuron_IDX], brev_mode=brev_mode, formatted_max_value_string=formatted_max_value_string, use_special_overlayed_title=use_special_overlayed_title)

            else:
                # invalid neuron ID, generate blank entry
                curr_ratemap_relative_neuron_IDX = None # This neuron_ID doesn't correspond to a neuron_IDX in the current ratemap, so we'll mark this value as None
                curr_neuron_ID = included_unit_neuron_IDs[a_linear_index]

                pfmap = np.zeros((np.shape(active_maps)[1], np.shape(active_maps)[2])) # fully allocated new array of zeros
                curr_extended_id_string = f'{curr_neuron_ID}' # get the aclu value (which is all that's known about the missing cell and use that as the curr_extended_id_string
                final_title_str = missing_aclu_string_formatter(curr_extended_id_string)

            # Get the axis to plot on:
            curr_ax = active_page_grid[curr_page_relative_linear_index]
            
            ## Plot the main heatmap for this pfmap:
            curr_im, curr_title_anchored_text = _plot_single_tuning_map_2D(ratemap.xbin, ratemap.ybin, pfmap, ratemap.occupancy, final_title_str=final_title_str, drop_below_threshold=drop_below_threshold, brev_mode=brev_mode, plot_mode=plot_mode,
                                            ax=curr_ax, max_value_formatter=max_value_formatter, use_special_overlayed_title=use_special_overlayed_title, bg_rendering_mode=bg_rendering_mode)
            
            active_graphics_obj_dict[curr_neuron_ID] = {'axs': [curr_ax], 'image': curr_im, 'title_obj': curr_title_anchored_text}

            if curr_ratemap_relative_neuron_IDX is not None:
                # This means this neuron is included in the current ratemap:
                ## Decision: Only do these extended plotting things when the neuron_IDX is included/valid.
                if extended_overlay_points_datasource_dicts is not None:
                    for (overlay_datasource_name, overlay_datasource) in extended_overlay_points_datasource_dicts.items():
                        # There can be multiple named datasources, with either of two modes: 
                        # 1. Linear indexed list
                        if overlay_datasource.get('is_enabled', False):
                            points_data = overlay_datasource.get('points_data', None)
                            if points_data is not None:
                                if debug_print:
                                    print(f'overlay_datasource_name: {overlay_datasource_name} looks good. Trying to add.')
                                curr_overlay_points, curr_overlay_sc = _add_points_to_plot(curr_ax, points_data[curr_ratemap_relative_neuron_IDX], plot_opts=overlay_datasource.get('plot_opts', None), scatter_opts=overlay_datasource.get('scatter_opts', None))
                                overlay_datasource['plots'] = dict(points=curr_overlay_points, sc=curr_overlay_sc)
                        else:
                            # 2. ACLU indexed dict
                            curr_neuron_ID = ratemap.neuron_ids[curr_ratemap_relative_neuron_IDX]
                            found_neuron_aclu_datasource = overlay_datasource.get(curr_neuron_ID, None) 
                            if found_neuron_aclu_datasource is not None:
                                if found_neuron_aclu_datasource.get('is_enabled', False):
                                    points_data = found_neuron_aclu_datasource.get('points_data', None)
                                    if points_data is not None:
                                        if debug_print:
                                            print(f'overlay_datasource_name: {overlay_datasource_name} looks good. Trying to add.')
                                        curr_overlay_points, curr_overlay_sc = _add_points_to_plot(curr_ax, points_data.T, plot_opts=found_neuron_aclu_datasource.get('plot_opts', None), scatter_opts=found_neuron_aclu_datasource.get('scatter_opts', None))
                                        found_neuron_aclu_datasource['plots'] = dict(points=curr_overlay_points, sc=curr_overlay_sc)
                        
                                
                if enable_spike_overlay:
                    spike_overlay_points, spike_overlay_sc = _add_points_to_plot(curr_ax, spike_overlay_spikes[curr_ratemap_relative_neuron_IDX], plot_opts={'markersize': 2, 'marker': ',', 'markeredgecolor': 'red', 'linestyle': 'none', 'markerfacecolor': 'red', 'alpha': 0.1, 'label': 'spike_overlay_points'},
                                                                                scatter_opts={'s': 2, 'c': 'white', 'alpha': 0.1, 'marker': ',', 'label': 'spike_overlay_sc'})
                    active_graphics_obj_dict[curr_neuron_ID] = active_graphics_obj_dict[curr_neuron_ID] | {'spike_overlay_points': spike_overlay_points, 'spike_overlay_sc': spike_overlay_sc} # Add in the spike_overlay_points and spike_overlay_sc

        ## Remove the unused axes if there are any:
        # Note that this makes use of the fact that curr_page_relative_linear_index is left maxed-out after the above loop finishes executing.
        num_axes_to_remove = (len(active_page_grid) - 1) - curr_page_relative_linear_index
        if (num_axes_to_remove > 0):
            for a_removed_linear_index in np.arange(curr_page_relative_linear_index+1, len(active_page_grid)):
                removal_ax = active_page_grid[a_removed_linear_index]
                fig.delaxes(removal_ax)

        # Apply subplots adjust to fix margins:
        plt.subplots_adjust(left=0.0, right=1.0, bottom=0.0, top=1.0)
        
    return figures, page_gs, graphics_obj_dicts


@safely_accepts_kwargs
def plot_ratemap_1D(ratemap: Ratemap, normalize_xbin=False, fignum=None, fig=None, ax=None, pad=2, normalize_tuning_curve=False, sortby=None, cmap=None, included_unit_indicies=None, included_unit_neuron_IDs=None,
    brev_mode: PlotStringBrevityModeEnum=PlotStringBrevityModeEnum.NONE, plot_variable: enumTuningMap2DPlotVariables=enumTuningMap2DPlotVariables.TUNING_MAPS,
    curve_hatch_style = None, missing_aclu_string_formatter=None, single_cell_pfmap_processing_fn=None, active_context=None, use_flexitext_titles=True, use_flexitext_ticks=False, ytick_location_shift:float=0.5, plot_zero_baselines:bool=True, skip_figure_titles:bool=False, flat_stack_mode:bool=False, debug_print=False):
>>>>>>> 89853d88
    """Plot 1D place fields stacked

    Parameters
    ----------
    ax : [type], optional
        [description], by default None
    speed_thresh : bool, optional
        [description], by default False
    pad : int, optional
        [description], by default 2
    normalize : bool, optional
        [description], by default False
    cross_norm : np.array, optional
        Nx2 numpy array including xmin and xptp per neuron, by default None.
    sortby : array, optional
        [description], by default True
    cmap : str, optional
        [description], by default "tab20b"
    curve_hatch_style : dict, optional
        if curve_hatch_style is not None, hatch marks are drawn inside the plotted curves, by default None
    missing_aclu_string_formatter: a lambda function that takes the current aclu string and returns a modified string that reflects that this aclu value is missing from the current result (e.g. missing_aclu_string_formatter('3') -> '3 <shared>')
    single_cell_pfmap_processing_fn: Callable (lambda i, aclu, pfmap) - takes the index, aclu, and pfmap and returns a potentially modified pfmap 
    ytick_location_shift: float, default 0.5
        The amount of shift in y-position for the ticks that represents each aclu
    plot_zero_baselines: bool, default True
        If True, plots the baseline for each plot. Useful for plotting a comparison where one is reflected over the y-axis
    skip_figure_titles: bool, default False
        if True, no figure titles are rendered of any type. This is useful if you want to set the titles later (for example for a shared long/short plot)
    flat_stack_mode: bool, default False
        if True, instead of cells being vertically offset from each other as a vertical stack of virtual axes they are rendered as a overlayed axis.
        
    Returns
    -------
    [type]
        [description]


    Notes:
    Unlike the plot_ratemap_2D(...), this version seems to plot all the cells on a single axis: using `ax.set_yticklabels(list(sorted_neuron_id_labels))` to label each cell's tuning curve and offsets to plot them.

    ALTERNATIVES: when there are no neurons, we might want to do the procedure outlined in `# invalid neuron ID, generate blank entry` instead of returning a blank figure.

    """
    
    #TODO 2023-06-16 04:27: - [ ] Ordering doesn't work at all. Even when 'sortby' is the correct order the labels and maps aren't changed.
    def _build_flexitext_neuron_extended_id_sublabel(label:str='s', value:str=666):
        return f'<size:8>{label}</><size:7>{value}</>'

<<<<<<< HEAD
    tuning_curves = ratemap.tuning_curves
    n_neurons = ratemap.n_neurons
    # bin_cntr = ratemap.xbin_centers
    bin_cntr = ratemap.x_coords()
    if normalize_xbin:
        bin_cntr = (bin_cntr - np.min(bin_cntr)) / np.ptp(bin_cntr)
=======
    if ratemap.n_neurons == 0:
        module_logger.warning(f'WARNING: Cannot plot ratemap with no neurons.')
>>>>>>> 89853d88

    use_special_overlayed_title = False
    # missing_aclu_string_formatter: a lambda function that takes the current aclu string and returns a modified string that reflects that this aclu value is missing from the current result (e.g. missing_aclu_string_formatter('3') -> '3 <shared>')
    if missing_aclu_string_formatter is None:
        # missing_aclu_string_formatter = lambda curr_extended_id_string: f'{curr_extended_id_string} <shared>'
        missing_aclu_string_formatter = lambda curr_extended_id_string: f'{curr_extended_id_string}-'

    if single_cell_pfmap_processing_fn is None:
        single_cell_pfmap_processing_fn = lambda i, aclu, pfmap: pfmap # no change (identity)

    # single_cell_pfmap_processing_fn = lambda i, aclu, pfmap: -1.0 * pfmap # flip over the y-axis

    ## Feature: Hatching
    # if curve_hatch_style is not None, hatch marks are drawn inside the plotted curves
    # hatch_styles = ['//', '\\\\', '||', '--', '++', 'xx', 'oo', 'OO', '..', '**']
    # curve_hatch_style = None # hatching disabled
    # curve_hatch_style = '///' # hatching enabled
    # TODO: FEATURE: could easily allow passing a list of curve_hatch_styles to individually specify hatching for each curve (might be useful to emphasize some curves, etc)

    active_maps, title_substring, included_unit_indicies = _help_plot_ratemap_neuronIDs(ratemap, included_unit_indicies=included_unit_indicies, included_unit_neuron_IDs=included_unit_neuron_IDs, plot_variable=plot_variable, debug_print=debug_print)
    n_neurons = len(included_unit_indicies) # n_neurons includes Non-active neurons without a placefield if they're provided in included_unit_indicies.
    
    if not isinstance(included_unit_indicies, np.ndarray):
        included_unit_indicies = np.array(included_unit_indicies)
        
    # ==================================================================================================================== #

    # Build the formatter for rendering the max values such as the peak firing rate or max spike counts:
    if brev_mode.should_show_firing_rate_label:
        max_value_formatter = _build_variable_max_value_label(plot_variable=plot_variable)
    else:
        max_value_formatter = None

    if normalize_tuning_curve:
        if n_neurons == 0:
            module_logger.warning(f'WARNING: Could not normalize ratemap because n_neurons == 0')
        else:
            if debug_print:
                print(f'normalizing tuning curves...')
            active_maps = mathutil.min_max_scaler(active_maps)
            if pad != 1:
                module_logger.warning(f'WARNING: when normalize_tuning_curve=True pad will be set to 1, the current value of pad={pad} will be overriden.')
            pad = 1

    ## Sorting (via sortby):
    if n_neurons == 0:
        # no neurons, generate blank array
        sort_ind = np.array([])
        neurons_colors_array = np.array([])
    else:
        if (sortby is None):
            # sort by the location of the placefield's maximum
            sort_ind = np.argsort(np.argmax(active_maps, axis=1)) # this doesn't account for how we need to sort the inactive neurons (we only get active_maps for the active ones, but we also have extras).
        elif isinstance(sortby, (list, np.ndarray)):
            # use the provided sort indicies
            sort_ind = sortby
        else:
            # THIS IS WHERE THE 'id' string comes from, and it's just chance that it sorts them by ID pretty much.
            raise NotImplementedError
            sort_ind = np.arange(n_neurons)

        if debug_print:
            print(f'sort_ind: {sort_ind}.\tnp.shape: {np.shape(sort_ind)}')

    if not isinstance(sort_ind, np.ndarray):
        sort_ind = np.array(sort_ind)
    # Use the get_neuron_colors function to generate colors for these neurons
    neurons_colors_array = get_neuron_colors(sort_ind, cmap=cmap) # TODO 2023-06-16 11:56: - [ ] Not sure if these colors are correct

    # TODO 2023-06-16 11:57: - [ ] SORT!
    sorted_included_unit_indicies = included_unit_indicies[sort_ind]

    ## New way:
    sorted_neuron_id_labels = []

    ## Plotting Stuff:
    if ax is None:
<<<<<<< HEAD
        fig = Fig(nrows=1, ncols=1, size=(4.5, 11))
        ax = fig.subplot(fig.gs[0])

    if normalize_tuning_curve:
        if isinstance(cross_norm, np.ndarray):
            # Create xmin array and set it to be broadcastable during
            xmin = cross_norm[:,0]
            xptp = cross_norm[:,1] - cross_norm[:,0]

            tuning_curves = mathutil.min_max_external_scaler(tuning_curves, xmin, xptp)
        else:
            tuning_curves = mathutil.min_max_scaler(tuning_curves)
        pad = 1
=======
        fig = build_or_reuse_figure(fignum=fignum, fig=fig, fig_idx=0, figsize=(5.5, 11), dpi=None, clear=True, tight_layout=False)
        gs = GridSpec(1, 1, figure=fig)
        # fig, gs = Fig().draw(grid=(1, 1), size=(5.5, 11))
        ax = plt.subplot(gs[0])

    else:
        # otherwise get the figure from the passed axis
        fig = ax.get_figure()

    bin_cntr = ratemap.xbin_centers
    if normalize_xbin:
        bin_cntr = (bin_cntr - np.min(bin_cntr)) / np.ptp(bin_cntr)
>>>>>>> 89853d88

    # The "zero" line where each pf1D starts:
    if not flat_stack_mode:
        y_baselines: np.ndarray = float(pad) * np.arange(len(sorted_included_unit_indicies))
    else:
        print(f'flat_stack_mode enabled!')
        y_baselines: np.ndarray = np.zeros_like(sorted_included_unit_indicies)
        
    if plot_zero_baselines:
        # Plot the horizontal baseline
        # zorder=100 - means render in front
        if (not flat_stack_mode):
            baseline_objs = [ax.axhline(y=a_baseline_y, color='#0c0c0c', linewidth=1.0, zorder=100, label=f'baseline[{i}]') for i, a_baseline_y in enumerate(y_baselines)] # , linestyle='--'
        else:
            # single baseline at 0.0
             baseline_objs = [ax.axhline(y=y_baselines[0], color='#0c0c0c', linewidth=1.0, zorder=100, label=f'baseline_flatstack')]

        # baselines_collection = ax.hlines(y_baselines, zorder=-1, alpha=0.7, color='#666666')
    

    # for i, neuron_ind in enumerate(sort_ind):
    for i, curr_included_unit_index in enumerate(sorted_included_unit_indicies):
        # `curr_included_unit_index` is either an index into the `included_unit_neuron_IDs` array or None
        ### Three things must be considered for each "row" of the plot: 1. the pfmap curve values, 2. the cell id label displayed to the left of the row, 3. the color which is used for the row.
        if curr_included_unit_index is not None:
            # valid neuron ID, access like normal
            pfmap = active_maps[curr_included_unit_index]
            # normal (non-shared mode)
            curr_ratemap_relative_neuron_IDX = curr_included_unit_index
            curr_neuron_ID = ratemap.neuron_ids[curr_ratemap_relative_neuron_IDX]
            
            ## Labeling:
            formatted_max_value_string = None
            if brev_mode.should_show_firing_rate_label:
                assert max_value_formatter is not None
                ## NOTE: must set max_value_formatter on the pfmap BEFORE the `_scale_current_placefield_to_acceptable_range` is called to have it show accurate labels!
                formatted_max_value_string = max_value_formatter(np.nanmax(pfmap))
    
            if not use_flexitext_ticks:
                final_label_str = _build_neuron_identity_label(neuron_extended_id=ratemap.neuron_extended_ids[curr_ratemap_relative_neuron_IDX], brev_mode=brev_mode, formatted_max_value_string=formatted_max_value_string, use_special_overlayed_title=use_special_overlayed_title)

            else:
                # TODO: drops the formatted_max_value_string (firing rate) and maybe some other things 
                neuron_extended_id=ratemap.neuron_extended_ids[curr_ratemap_relative_neuron_IDX]
                final_label_str = f'<size:10><weight:bold>{neuron_extended_id.aclu}</></>'
                final_label_str = final_label_str + '|'.join([ # _build_flexitext_neuron_extended_id_sublabel('aclu', neuron_extended_id.aclu),
                        _build_flexitext_neuron_extended_id_sublabel('s', neuron_extended_id.shank),
                        _build_flexitext_neuron_extended_id_sublabel('c', neuron_extended_id.cluster),
                        _build_flexitext_neuron_extended_id_sublabel('q', neuron_extended_id.qclu),
                    ])

        else:
            # invalid neuron ID, generate blank entry
            curr_ratemap_relative_neuron_IDX = None # This neuron_ID doesn't correspond to a neuron_IDX in the current ratemap, so we'll mark this value as None
            assert included_unit_neuron_IDs is not None
            curr_neuron_ID = included_unit_neuron_IDs[sort_ind[i]] # TODO 2023-06-16 12:03: - [X] is this correct? I'm nearly certain that it should be `sort_ind[i]` Will see duplicate labels if I'm right.

            pfmap = np.zeros((np.shape(active_maps)[1],)) # fully allocated new array of zeros
            curr_extended_id_string = f'{curr_neuron_ID}' # get the aclu value (which is all that's known about the missing cell and use that as the curr_extended_id_string
            final_label_str = missing_aclu_string_formatter(curr_extended_id_string)


        # Apply the function:
        pfmap = single_cell_pfmap_processing_fn(i, curr_neuron_ID, pfmap)

        # bin_cntr # contains the x-positions of each point. Same for all cells

        # y_baseline (y1): the y-position for each cell
        y_baseline = y_baselines[i]
        # assert y_baseline == (float(i) * float(pad)), f"y_baseline[i]: {y_baseline}, (float(i) * float(pad)): {(float(i) * float(pad))}"
        y2 = (y_baseline + pfmap) # (y2): the top of each point is determined by adding the specific pfmap values to the baseline
        
        # New way:
        sorted_neuron_id_labels.append(final_label_str)
        color = neurons_colors_array[:, i] # TODO 2023-06-16 12:01: - [ ] the `i` here means that color will always be assigned with the same row position (unless `neurons_colors_array` is pre-sorted)
        # TODO: PERFORMANCE: can the hatching and the fill be drawn at the same time?
        
        ax.fill_between(bin_cntr, y_baseline, y2, zorder=((3*i) + 1), color=color, ec=None, alpha=0.5)
        if curve_hatch_style is not None:
            if not isinstance(curve_hatch_style, dict):
                assert isinstance(curve_hatch_style, str) # old mode used a string value for curve_hatch_style, which the argument to the 'hatch' kwarg
                curve_hatch_style = {'hatch': curve_hatch_style}
            # I think the stripe color for the hatch is specified by `edgecolor`
            ax.fill_between(bin_cntr, y_baseline, y2, zorder=((3*i) + 2), **({'hatch': '///', 'facecolor': 'none', 'edgecolor': 'k', 'linewidth': 0.0, 'alpha': 0.5} | curve_hatch_style))

        ax.plot(bin_cntr, y2, color=color, alpha=0.7, label=f'pf[{i}|{curr_neuron_ID}]_outline', zorder=((3*i) + 3)) # This is essential for drawing the outer bold border line that makes each cell's curve easily distinguishable.



    # Titles, Subtitles, and Labels ______________________________________________________________________________________ #

    # Set up cell labels (on each y-tick):
    if n_neurons > 0 and not flat_stack_mode:
        ytick_locations = list(np.arange(len(sort_ind)) + ytick_location_shift)

        if not use_flexitext_ticks:
            ax.set_yticks(ytick_locations) # OLD: ax.set_yticks(list(np.arange(len(sort_ind)) + 0.5))
            ax.set_yticklabels(list(sorted_neuron_id_labels))
            # Set the neuron id labels on the y-axis to the color of their cell:
            for i, a_tick_label in enumerate(ax.get_yticklabels()):
                color = neurons_colors_array[:, i]
                ## Cell color is stroke color mode: black text with stroke colored with cell-specific color:
                a_tick_label.set_color('black')
                strokewidth = 0.5
                a_tick_label.set_path_effects([withStroke(foreground=color, linewidth=strokewidth)])
        else:
            from flexitext import flexitext ## flexitext tick-labels version

            ax.set_yticks(ytick_locations) # OLD: ax.set_yticks(list(np.arange(len(sort_ind)) + 0.5))
            # Hide y-tick labels but keep spacing
            ax.set_yticklabels(['' for _ in ax.get_yticks()])

            ytick_location_fraction = np.array(ytick_locations) / float(len(sort_ind))
            y_baselines_fraction = y_baselines / float(len(sort_ind))
            
            # Transform point to figure fraction

            # points_in_fig_coords_list = [ax.transAxes.transform((0.0, y)) for y in y_baselines_fraction]
            # points_in_fig_fraction_list = [fig.transFigure.inverted().transform(point_in_fig_coords) for point_in_fig_coords in points_in_fig_coords_list]
            # print(f'ytick_locations: {ytick_locations}')
            # print(f'ytick_location_fraction: {ytick_location_fraction}')
            # print(f'y_baselines_fraction: {y_baselines_fraction}')
            # print(f'points_in_fig_coords_list: {points_in_fig_coords_list}')
            # print(f'points_in_fig_fraction_list: {points_in_fig_fraction_list}')
            # print(f'sorted_neuron_id_labels: {list(sorted_neuron_id_labels)}')

            y_tick_label_objects = []
            # for i, a_tick_label in enumerate(ax.get_yticklabels()):
            for i, (a_tick_location, a_y_baseline_fraction, label_text) in enumerate(zip(ytick_location_fraction, y_baselines_fraction, list(sorted_neuron_id_labels))):
                color = neurons_colors_array[:, i]
                ## Cell color is stroke color mode: black text with stroke colored with cell-specific color:
                # a_tick_label.set_color('black')
                # strokewidth = 0.5
                # a_tick_label.set_path_effects([withStroke(foreground=color, linewidth=strokewidth)])
                # label_text = a_tick_label.get_text()
                # pos_x, pos_y = a_tick_label.get_position()
                pos_x = 0.0
                # pos_x = -0.125
                pos_y = a_y_baseline_fraction
                
                # Labels come in like: ['87-s10, c10\n1.0 Hz', '102-s12, c9\n1.0 Hz', ...]
                a_flexi_tick_label = flexitext(pos_x, pos_y, f'<size:10><weight:bold>{label_text}</></>', xycoords="axes fraction", ha="right", ax=ax) # , xycoords="figure fraction", va="bottom", ha="right" \t<size:8>small</>
                ## Cell color is stroke color mode: black text with stroke colored with cell-specific color:
                # a_tick_label.set_color('black')
                # strokewidth = 0.5
                # a_flexi_tick_label.set_path_effects([withStroke(foreground=color, linewidth=strokewidth)])

                y_tick_label_objects.append(a_flexi_tick_label)


    ax.set_xlabel("Position")
    ax.spines["left"].set_visible(False)
    # Hide the right and top spines
    ax.spines[['right', 'top']].set_visible(False)

    if normalize_xbin:
        ax.set_xlim([0, 1])
    ax.tick_params("y", length=0)

    if (n_neurons > 0):
        if not flat_stack_mode:
            ax.set_ylim([0, len(sort_ind)]) # OLD: ax.set_ylim([0, len(sort_ind)])
        else:
            ax.set_ylim([-1.0, 1.0])
        
    ## Flexitext Titles and Footers:
    if skip_figure_titles:
        title_string = f'1D Placemaps {title_substring}'
        subtitle_string = f'({len(ratemap.neuron_ids)} good cells)'
        _title_labels_objs = perform_update_title_subtitle(fig=fig, ax=ax, title_string=title_string, subtitle_string=subtitle_string, active_context=active_context, use_flexitext_titles=use_flexitext_titles)
    else:
        _title_labels_objs = None

    # fig.canvas.manager.set_window_title(title_string) # sets the window's title

    # if (active_context is None) or (not use_flexitext_titles):
    #     fig.suptitle(title_string, fontsize='14', wrap=True)
    #     ax.set_title(subtitle_string, fontsize='10', wrap=True) # this doesn't appear to be visible, so what is it used for?

    # else:
    #     from flexitext import flexitext ## flexitext version
    #     from neuropy.utils.matplotlib_helpers import FormattedFigureText

    #     text_formatter = FormattedFigureText()
    #     # text_formatter.top_margin = 0.6 # doesn't change anything. Neither does subplot_adjust
    #     text_formatter.setup_margins(fig)

    #     # ## Header:
    #     # # Clear the normal text:
    #     # fig.suptitle('')
    #     # ax.set_title('')
    #     # # header_text_obj = flexitext(text_formatter.left_margin, 0.90, f'<size:22><weight:bold>{title_string}</></>\n<size:10>{subtitle_string}</>', va="bottom", xycoords="figure fraction")

    #     ## Footer only:
    #     fig.suptitle(title_string, fontsize='14', wrap=True)
    #     ax.set_title(subtitle_string, fontsize='10', wrap=True) # this doesn't appear to be visible, so what is it used for?
    #     footer_text_obj = text_formatter.add_flexitext_context_footer(active_context=active_context) # flexitext((text_formatter.left_margin*0.1), (text_formatter.bottom_margin*0.25), text_formatter._build_footer_string(active_context=active_context), va="top", xycoords="figure fraction")

        # label_objects = {'header': header_text_obj, 'footer': footer_text_obj, 'formatter': text_formatter}

    return ax, sort_ind, neurons_colors_array



@safely_accepts_kwargs
def plot_raw(ratemap: Ratemap, t, x, run_dir, ax=None, subplots=(8, 9)):
    """Plot spike location on animal's path

    Parameters
    ----------
    speed_thresh : bool, optional
        [description], by default False
    ax : [type], optional
        [description], by default None
    subplots : tuple, optional
        [description], by default (8, 9)
    """

    # mapinfo = self.ratemaps
    mapinfo = ratemap
    nCells = len(mapinfo["pos"])

    def plot_(cell, ax):
        if subplots is None:
            ax.clear()
        ax.plot(x, t, color="gray", alpha=0.6)
        ax.plot(mapinfo["pos"][cell], mapinfo["spikes"][cell], ".", color="#ff5f5c")
        ax.set_title(
            " ".join(filter(None, ("Cell", str(cell), run_dir.capitalize())))
        )
        ax.invert_yaxis()
        ax.set_xlabel("Position (cm)")
        ax.set_ylabel("Time (s)")

    if ax is None:

        if subplots is None:
            _, gs = Fig().draw(grid=(1, 1), size=(6, 8))
            ax = plt.subplot(gs[0])
            widgets.interact(
                plot_,
                cell=widgets.IntSlider(
                    min=0,
                    max=nCells - 1,
                    step=1,
                    description="Cell ID:",
                ),
                ax=widgets.fixed(ax),
            )
        else:
            _, gs = Fig().draw(grid=subplots, size=(10, 11))
            for cell in range(nCells):
                ax = plt.subplot(gs[cell])
                ax.set_yticks([])
                plot_(cell, ax)




<|MERGE_RESOLUTION|>--- conflicted
+++ resolved
@@ -29,18 +29,6 @@
 from .figure import Fig
 
 
-<<<<<<< HEAD
-def plot_ratemap(
-    ratemap: core.Ratemap,
-    normalize_xbin=False,
-    ax=None,
-    pad=2,
-    normalize_tuning_curve=False,
-    cross_norm=None,
-    sortby=None,
-    cmap="tab20b",
-):
-=======
 def _add_points_to_plot(curr_ax, overlay_points, plot_opts=None, scatter_opts=None):
     """ Adds the overlay points to the image plot with the specified axis. 
     
@@ -444,7 +432,6 @@
 def plot_ratemap_1D(ratemap: Ratemap, normalize_xbin=False, fignum=None, fig=None, ax=None, pad=2, normalize_tuning_curve=False, sortby=None, cmap=None, included_unit_indicies=None, included_unit_neuron_IDs=None,
     brev_mode: PlotStringBrevityModeEnum=PlotStringBrevityModeEnum.NONE, plot_variable: enumTuningMap2DPlotVariables=enumTuningMap2DPlotVariables.TUNING_MAPS,
     curve_hatch_style = None, missing_aclu_string_formatter=None, single_cell_pfmap_processing_fn=None, active_context=None, use_flexitext_titles=True, use_flexitext_ticks=False, ytick_location_shift:float=0.5, plot_zero_baselines:bool=True, skip_figure_titles:bool=False, flat_stack_mode:bool=False, debug_print=False):
->>>>>>> 89853d88
     """Plot 1D place fields stacked
 
     Parameters
@@ -457,9 +444,7 @@
         [description], by default 2
     normalize : bool, optional
         [description], by default False
-    cross_norm : np.array, optional
-        Nx2 numpy array including xmin and xptp per neuron, by default None.
-    sortby : array, optional
+    sortby : bool, optional
         [description], by default True
     cmap : str, optional
         [description], by default "tab20b"
@@ -493,17 +478,8 @@
     def _build_flexitext_neuron_extended_id_sublabel(label:str='s', value:str=666):
         return f'<size:8>{label}</><size:7>{value}</>'
 
-<<<<<<< HEAD
-    tuning_curves = ratemap.tuning_curves
-    n_neurons = ratemap.n_neurons
-    # bin_cntr = ratemap.xbin_centers
-    bin_cntr = ratemap.x_coords()
-    if normalize_xbin:
-        bin_cntr = (bin_cntr - np.min(bin_cntr)) / np.ptp(bin_cntr)
-=======
     if ratemap.n_neurons == 0:
         module_logger.warning(f'WARNING: Cannot plot ratemap with no neurons.')
->>>>>>> 89853d88
 
     use_special_overlayed_title = False
     # missing_aclu_string_formatter: a lambda function that takes the current aclu string and returns a modified string that reflects that this aclu value is missing from the current result (e.g. missing_aclu_string_formatter('3') -> '3 <shared>')
@@ -581,21 +557,6 @@
 
     ## Plotting Stuff:
     if ax is None:
-<<<<<<< HEAD
-        fig = Fig(nrows=1, ncols=1, size=(4.5, 11))
-        ax = fig.subplot(fig.gs[0])
-
-    if normalize_tuning_curve:
-        if isinstance(cross_norm, np.ndarray):
-            # Create xmin array and set it to be broadcastable during
-            xmin = cross_norm[:,0]
-            xptp = cross_norm[:,1] - cross_norm[:,0]
-
-            tuning_curves = mathutil.min_max_external_scaler(tuning_curves, xmin, xptp)
-        else:
-            tuning_curves = mathutil.min_max_scaler(tuning_curves)
-        pad = 1
-=======
         fig = build_or_reuse_figure(fignum=fignum, fig=fig, fig_idx=0, figsize=(5.5, 11), dpi=None, clear=True, tight_layout=False)
         gs = GridSpec(1, 1, figure=fig)
         # fig, gs = Fig().draw(grid=(1, 1), size=(5.5, 11))
@@ -608,7 +569,6 @@
     bin_cntr = ratemap.xbin_centers
     if normalize_xbin:
         bin_cntr = (bin_cntr - np.min(bin_cntr)) / np.ptp(bin_cntr)
->>>>>>> 89853d88
 
     # The "zero" line where each pf1D starts:
     if not flat_stack_mode:
