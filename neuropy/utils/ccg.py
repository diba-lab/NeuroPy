"""Cross-correlograms."""

# ------------------------------------------------------------------------------
# Imports
# ------------------------------------------------------------------------------

import numpy as np


# ------------------------------------------------------------------------------
# Cross-correlograms
# ------------------------------------------------------------------------------
_ACCEPTED_ARRAY_DTYPES = (
    float,
<<<<<<< HEAD
    np.float32,
    np.float64,
    int,
    np.int8,
    np.int16,
    np.uint8,
    np.uint16,
    np.int32,
    np.int64,
    np.uint32,
    np.uint64,
=======
    # np.float32,
    # np.float64,
    int,
    # np.int,
    # np.int8,
    # np.int16,
    # np.uint8,
    # np.uint16,
    # np.int32,
    # np.int64,
    # np.uint32,
    # np.uint64,
    # np.bool,
>>>>>>> a5e33254
    bool,
)


def _as_array(arr, dtype=None):
    """Convert an object to a numerical NumPy array.
    Avoid a copy if possible.
    """
    if arr is None:
        return None
    if isinstance(arr, np.ndarray) and dtype is None:
        return arr
    if isinstance(arr, (int, float)):
        arr = [arr]
    out = np.asarray(arr)
    if dtype is not None:
        if out.dtype != dtype:
            out = out.astype(dtype)
    if out.dtype not in _ACCEPTED_ARRAY_DTYPES:
        raise ValueError(
            "'arr' seems to have an invalid dtype: " "{0:s}".format(str(out.dtype))
        )
    return out


def _index_of(arr, lookup):
    """Replace scalars in an array by their indices in a lookup table.
    Implicitely assume that:
    * All elements of arr and lookup are non-negative integers.
    * All elements or arr belong to lookup.
    This is not checked for performance reasons.
    """
    # Equivalent of np.digitize(arr, lookup) - 1, but much faster.
    # TODO: assertions to disable in production for performance reasons.
    # TODO: np.searchsorted(lookup, arr) is faster on small arrays with large
    # values
    lookup = np.asarray(lookup, dtype=np.int32)
    m = (lookup.max() if len(lookup) else 0) + 1
    tmp = np.zeros(m + 1, dtype=int)
    # Ensure that -1 values are kept.
    tmp[-1] = -1
    if len(lookup):
        tmp[lookup] = np.arange(len(lookup))
    return tmp[arr]


def _unique(x):
    """Faster version of np.unique().
    This version is restricted to 1D arrays of non-negative integers.
    It is only faster if len(x) >> len(unique(x)).
    """
    if x is None or len(x) == 0:
        return np.array([], dtype=int)
    # WARNING: only keep positive values.
    # cluster=-1 means "unclustered".
    x = _as_array(x)
    x = x[x >= 0]
    bc = np.bincount(x)
    return np.nonzero(bc)[0]


def _increment(arr, indices):
    """Increment some indices in a 1D vector of non-negative integers.
    Repeated indices are taken into account."""
    arr = _as_array(arr)
    indices = _as_array(indices)
    bbins = np.bincount(indices)
    arr[: len(bbins)] += bbins
    return arr


def _diff_shifted(arr, steps=1):
    arr = _as_array(arr)
    return arr[steps:] - arr[: len(arr) - steps]


def _create_correlograms_array(n_clusters, winsize_bins):
    return np.zeros((n_clusters, n_clusters, winsize_bins // 2 + 1), dtype=np.int32)


def _symmetrize_correlograms(correlograms):
    """Return the symmetrized version of the CCG arrays."""

    n_clusters, _, n_bins = correlograms.shape
    assert n_clusters == _

    # We symmetrize c[i, j, 0].
    # This is necessary because the algorithm in correlograms()
    # is sensitive to the order of identical spikes.
    correlograms[..., 0] = np.maximum(correlograms[..., 0], correlograms[..., 0].T)

    sym = correlograms[..., 1:][..., ::-1]
    sym = np.transpose(sym, (1, 0, 2))

    return np.dstack((sym, correlograms))


def firing_rate(spike_clusters, cluster_ids=None, bin_size=None, duration=None):
    """Compute the average number of spikes per cluster per bin."""

    # Take the cluster order into account.
    if cluster_ids is None:
        cluster_ids = _unique(spike_clusters)
    else:
        cluster_ids = _as_array(cluster_ids)

    # Like spike_clusters, but with 0..n_clusters-1 indices.
    spike_clusters_i = _index_of(spike_clusters, cluster_ids)

    assert bin_size > 0
    bc = np.bincount(spike_clusters_i)
    # Handle the case where the last cluster(s) are empty.
    if len(bc) < len(cluster_ids):
        n = len(cluster_ids) - len(bc)
        bc = np.concatenate((bc, np.zeros(n, dtype=bc.dtype)))
    assert bc.shape == (len(cluster_ids),)
    return bc * np.c_[bc] * (bin_size / (duration or 1.0))


def correlograms(
    spike_times,
    spike_clusters,
    cluster_ids=None,
    sample_rate=1.0,
    bin_size=None,
    window_size=None,
    symmetrize=True,
):
    """Compute all pairwise cross-correlograms among the clusters appearing
    in `spike_clusters`.
    Parameters
    ----------
    spike_times : array-like
        Spike times in seconds.
    spike_clusters : array-like
        Spike-cluster mapping.
    cluster_ids : array-like
        The list of *all* unique clusters, in any order. That order will be used
        in the output array.
    bin_size : float
        Size of the bin, in seconds.
    window_size : float
        Size of the window, in seconds.
    sample_rate : float
        Sampling rate.
    symmetrize : boolean (True)
        Whether the output matrix should be symmetrized or not.
    Returns
    -------
    correlograms : array
        A `(n_clusters, n_clusters, winsize_samples)` array with all pairwise CCGs.
    """
    assert sample_rate > 0.0
    assert np.all(np.diff(spike_times) >= 0), "The spike times must be " "increasing."

    # Get the spike samples.
    spike_times = np.asarray(spike_times, dtype=float)
    spike_samples = (spike_times * sample_rate).astype(int)

    spike_clusters = _as_array(spike_clusters)

    assert spike_samples.ndim == 1
    assert spike_samples.shape == spike_clusters.shape

    # Find `binsize`.
    bin_size = np.clip(bin_size, 1e-5, 1e5)  # in seconds
    binsize = int(sample_rate * bin_size)  # in samples
    assert binsize >= 1

    # Find `winsize_bins`.
    window_size = np.clip(window_size, 1e-5, 1e5)  # in seconds
    winsize_bins = 2 * int(0.5 * window_size / bin_size) + 1

    assert winsize_bins >= 1
    assert winsize_bins % 2 == 1

    # Take the cluster order into account.
    if cluster_ids is None:
        clusters = _unique(spike_clusters)
    else:
        clusters = _as_array(cluster_ids)
    n_clusters = len(clusters)

    # Like spike_clusters, but with 0..n_clusters-1 indices.
    spike_clusters_i = _index_of(spike_clusters, clusters)

    # Shift between the two copies of the spike trains.
    shift = 1

    # At a given shift, the mask precises which spikes have matching spikes
    # within the correlogram time window.
    mask = np.ones_like(spike_samples, dtype=bool)

    correlograms = _create_correlograms_array(n_clusters, winsize_bins)

    # The loop continues as long as there is at least one spike with
    # a matching spike.
    while mask[:-shift].any():
        # Number of time samples between spike i and spike i+shift.
        spike_diff = _diff_shifted(spike_samples, shift)

        # Binarize the delays between spike i and spike i+shift.
        spike_diff_b = spike_diff // binsize

        # Spikes with no matching spikes are masked.
        mask[:-shift][spike_diff_b > (winsize_bins // 2)] = False

        # Cache the masked spike delays.
        m = mask[:-shift].copy()
        d = spike_diff_b[m]

        # # Update the masks given the clusters to update.
        # m0 = np.in1d(spike_clusters[:-shift], clusters)
        # m = m & m0
        # d = spike_diff_b[m]
        d = spike_diff_b[m]

        # Find the indices in the raveled correlograms array that need
        # to be incremented, taking into account the spike clusters.
        indices = np.ravel_multi_index(
            (spike_clusters_i[:-shift][m], spike_clusters_i[+shift:][m], d),
            correlograms.shape,
        )

        # Increment the matching spikes in the correlograms array.
        _increment(correlograms.ravel(), indices)

        shift += 1

    if symmetrize:
        return _symmetrize_correlograms(correlograms)
    else:
        return correlograms<|MERGE_RESOLUTION|>--- conflicted
+++ resolved
@@ -12,19 +12,6 @@
 # ------------------------------------------------------------------------------
 _ACCEPTED_ARRAY_DTYPES = (
     float,
-<<<<<<< HEAD
-    np.float32,
-    np.float64,
-    int,
-    np.int8,
-    np.int16,
-    np.uint8,
-    np.uint16,
-    np.int32,
-    np.int64,
-    np.uint32,
-    np.uint64,
-=======
     # np.float32,
     # np.float64,
     int,
@@ -38,7 +25,6 @@
     # np.uint32,
     # np.uint64,
     # np.bool,
->>>>>>> a5e33254
     bool,
 )
 
