import numpy as np
import pandas as pd
from scipy.ndimage import gaussian_filter1d
from sklearn.decomposition import PCA
from sklearn.manifold import Isomap

from .. import core
from ..utils.mathutil import contiguous_regions, thresh_epochs


def linearize_position(position: core.Position, sample_sec=3, method="isomap", sigma=2, dimensions=["x", "y"]):
    """linearize trajectory. Use method='PCA' for off-angle linear track, method='ISOMAP' for any non-linear track.
    ISOMAP is more versatile but also more computationally expensive.

    Parameters
    ----------
<<<<<<< HEAD
    :param: position: with .x and .y fields being x/y (horizontal) position and z being vertical position
    track_names: list of track names, each must match an epoch in epochs class.
    sample_sec : int, optional
        sample a point every sample_sec seconds for training ISOMAP, by default 3. Lower it if inaccurate results
    method : str, optional
=======
    position: core.Position
        Position object containing spatial information
    sample_sec: int, optional
        Sample a point every sample_sec seconds for training ISOMAP, by default 3. Lower it if inaccurate results.
    method: str, optional
>>>>>>> 626d250c
        by default 'ISOMAP' (for any continuous track, untested on t-maze as of 12/22/2020) or
        'PCA' (for straight tracks)
    sigma: int, optional
        Gaussian filter smoothing parameter, by default 2.
    dimensions: list, optional
        List of spatial dimensions to use, by default ["x", "y"].

    Returns
    -------
    core.Position
        A new Position object with linearized traces.
    """
    # Extract the specified dimensions
    pos_components = []
    for dim in dimensions:
        if hasattr(position, dim):
            pos_components.append(getattr(position, dim))
        else:
            raise ValueError(f"Dimeinos '{dim}' not found in the position object.")

    # Combined dimensions
    pos_array = np.vstack(pos_components).T

    xlinear = None

    if method.lower() == "pca":
        pca = PCA(n_components=1)
        xlinear = pca.fit_transform(pos_array).squeeze()
    elif method.lower() == "isomap":
        imap = Isomap(n_neighbors=5, n_components=2)

        # Downsample points to reduce memory load and time
        pos_ds = pos_array[0 : -1 : np.round(int(position.sampling_rate) * sample_sec)]
        imap.fit(pos_ds)
        iso_pos = imap.transform(pos_array)

        # Keep iso_pos here in case we want to use 2nd dimension (transverse to track)
        if iso_pos.std(axis=0)[0] < iso_pos.std(axis=0)[1]:
            iso_pos[:, [0,1]] = iso_pos[:, [1,0]]
        xlinear = iso_pos[:,0]

    xlinear = gaussian_filter1d(xlinear, sigma=sigma)
    xlinear -= np.min(xlinear)
    return core.Position(
        traces=xlinear, t_start=position.t_start, sampling_rate=position.sampling_rate
    )


def run_direction(
    position: core.Position,
    speed_thresh=(20, None),
    boundary=8.0,
    duration=(0.5, None),
    sep=1,
    min_distance=10,
    sigma=0.1,
):
    """Divide running epochs into up (increasing values) and down (decreasing values).
    Currently only works for one dimensional position data

    Parameters
    ----------
    speed_thresh : tuple, optional
        low and high speed threshold for speed, by default (10, 20) in cm/s
    boundary: float
        boundaries of epochs are extended to this value, in cm/s
    duration : int, optional
        min and max duration of epochs, in seconds
    sep: int, optional
        epochs separated by less than this many seconds will be merged
    min_distance : int, optional
        the animal should cover this much distance in one direction within the lap to be included, by default 50 cm
    sigma : int, optional
        speed is smoothed, increase if epochs are fragmented, by default 10
    plot : bool, optional
        plots the epochs with position and speed data, by default True
    """

    metadata = locals()
    metadata.pop("position")
    assert position.ndim == 1, "Run direction only supports one dimensional position"

    sampling_rate = position.sampling_rate
    dt = 1 / sampling_rate
    x = position.x
    speed = gaussian_filter1d(position.speed, sigma=sigma / dt)

    starts, stops, peak_time, peak_speed = thresh_epochs(
        arr=speed,
        thresh=speed_thresh,
        length=duration,
        sep=sep,
        boundary=boundary,
        fs=sampling_rate,
    )

    high_speed = np.vstack((starts, stops)).T
    high_speed = high_speed * sampling_rate  # convert to index locations
    val = []
    for epoch in high_speed.astype("int"):
        displacement = x[epoch[1]] - x[epoch[0]]
        # distance = np.abs(np.diff(x[epoch[0] : epoch[1]])).sum()

        if np.abs(displacement) > min_distance:
            if displacement < 0:
                val.append(-1)
            elif displacement > 0:
                val.append(1)
        else:
            val.append(0)
    val = np.asarray(val)

    # ---- deleting epochs where animal ran a little distance------
    ind_keep = val != 0
    high_speed = high_speed[ind_keep, :]
    val = val[ind_keep]
    peak_time = peak_time[ind_keep]
    peak_speed = peak_speed[ind_keep]

    high_speed = np.around(high_speed / sampling_rate + position.t_start, 2)
    data = pd.DataFrame(high_speed, columns=["start", "stop"])
    data["label"] = np.where(val > 0, "up", "down")
    data["peak_time"] = peak_time + position.t_start
    data["peak_speed"] = peak_speed

    return core.Epoch(epochs=data, metadata=metadata)<|MERGE_RESOLUTION|>--- conflicted
+++ resolved
@@ -14,19 +14,11 @@
 
     Parameters
     ----------
-<<<<<<< HEAD
-    :param: position: with .x and .y fields being x/y (horizontal) position and z being vertical position
-    track_names: list of track names, each must match an epoch in epochs class.
-    sample_sec : int, optional
-        sample a point every sample_sec seconds for training ISOMAP, by default 3. Lower it if inaccurate results
-    method : str, optional
-=======
     position: core.Position
         Position object containing spatial information
     sample_sec: int, optional
         Sample a point every sample_sec seconds for training ISOMAP, by default 3. Lower it if inaccurate results.
     method: str, optional
->>>>>>> 626d250c
         by default 'ISOMAP' (for any continuous track, untested on t-maze as of 12/22/2020) or
         'PCA' (for straight tracks)
     sigma: int, optional
